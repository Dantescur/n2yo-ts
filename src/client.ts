--- conflicted
+++ resolved
@@ -264,98 +264,118 @@
    * @throws {RateLimitError} on HTTP 429.
    * @throws {N2YOError} for any other non-2xx response.
    */
-<<<<<<< HEAD
-
-  private async makeRequest<T>(endpoint: string): Promise<T> {
-    const url = `${this.baseUrl}/${endpoint}&apiKey=${this.apiKey}`
-    let response: Response;
-
-    try {
-      response = await fetch(url);
-    } catch (error) {
-      throw new N2YOError(
-        `Network error: Failed to connect to N2YO API. Please check your internet connection.`,
-        error
+
+  private async makeRequest<T>(
+  endpoint: string,
+  customCacheTtl?: number,
+): Promise<T> {
+  const cacheKey = this.getCacheKey(endpoint);
+
+  // Try cache first
+  const cached = this.getCachedResponse<T>(cacheKey);
+  if (cached) {
+    return Promise.resolve(cached);
+  }
+
+  // Check rate limiting
+  if (!this.isWithinRateLimit()) {
+    if (!this.config.rateLimit.queueRequests) {
+      throw new RateLimitError('Rate limit exceeded and queueing is disabled');
+    }
+
+    if (this.config.debug) {
+      this.debugLog(`[N2YO] Rate limited, queueing request: ${cacheKey}`);
+    }
+
+    // Queue the request
+    return new Promise<T>((resolve, reject) => {
+      this.rateLimitState.queue.push({
+        resolve,
+        reject,
+        request: () =>
+          this.makeActualRequest<T>(endpoint, cacheKey, customCacheTtl),
+      });
+      this.processQueue();
+    });
+  }
+
+  return this.makeActualRequest<T>(endpoint, cacheKey, customCacheTtl);
+}
+
+private async makeActualRequest<T>(
+  endpoint: string,
+  cacheKey: string,
+  customCacheTtl?: number,
+): Promise<T> {
+  const url = `${this.baseUrl}/${endpoint}&apiKey=${this.apiKey}`;
+
+  if (this.config.debug) {
+    this.debugLog(`[N2YO] Making request to: ${cacheKey}`);
+    console.time(`[N2YO] ${cacheKey}`);
+  }
+
+  this.recordRequest();
+
+  let response: Response;
+  try {
+    response = await fetch(url);
+  } catch (error) {
+    throw new N2YOError(
+      `Network error: Failed to connect to N2YO API. Please check your internet connection.`,
+      error,
+    );
+  }
+
+  if (this.config.debug) {
+    console.timeEnd(`[N2YO] ${cacheKey}`);
+    this.debugLog(`[N2YO] Response status: ${response.status}`);
+  }
+
+  // First check for API key errors which come as 200 OK with error in body
+  let data: any;
+  try {
+    data = await response.json();
+  } catch (error) {
+    throw new N2YOError(
+      `Invalid API response: Could not parse JSON response`,
+      { cause: error },
+    );
+  }
+
+  if (data && typeof data === 'object' && 'error' in data) {
+    if (data.error === 'Invalid API Key!') {
+      throw new InvalidParameterError(
+        'apiKey',
+        this.apiKey,
+        'The provided N2YO API key is invalid. Please check your key and try again.',
       );
     }
-
-    // First check for API key errors which come as 200 OK with error in body
-    let data: any;
-    try {
-      data = await response.json();
-    } catch (error) {
-      throw new N2YOError(
-        `Invalid API response: Could not parse JSON response`,
-        { cause: error }
-      );
-    }
-
-    if (data && typeof data === 'object' && 'error' in data) {
-      if (data.error === 'Invalid API Key!') {
-        throw new InvalidParameterError(
-          'apiKey',
-          this.apiKey,
-          'The provided N2YO API key is invalid. Please check your key and try again.'
-        );
-      }
-      throw new N2YOError(`API error: ${data.error}`);
-    }
-
-    if (!response.ok) {
-      if (response.status === 429) {
-        throw new RateLimitError();
-      }
-      throw new N2YOError(
-        `API request failed: ${response.status} ${response.statusText}`,
-        { cause: data }
-      );
-    }
-
-    if (data === null || typeof data !== 'object') {
-      throw new N2YOError(
-        `Invalid API response: Expected JSON object, got ${data === null ? 'null' : typeof data}`
-      );
-    }
-
-    return data as T;
-=======
-  // eslint-disable-next-line require-await
-  private async makeRequest<T>(
-    endpoint: string,
-    customCacheTtl?: number,
-  ): Promise<T> {
-    const cacheKey = this.getCacheKey(endpoint)
-
-    // Try cache first
-    const cached = this.getCachedResponse<T>(cacheKey)
-    if (cached) {
-      return Promise.resolve(cached)
-    }
-
-    // Check rate limiting
-    if (!this.isWithinRateLimit()) {
-      if (!this.config.rateLimit.queueRequests) {
-        throw new RateLimitError('Rate limit exceeded and queueing is disabled')
-      }
-
-      if (this.config.debug) {
-        this.debugLog(`[N2YO] Rate limited, queueing request: ${cacheKey}`)
-      }
-
-      // Queue the request
-      return new Promise<T>((resolve, reject) => {
-        this.rateLimitState.queue.push({
-          resolve,
-          reject,
-          request: () =>
-            this.makeActualRequest<T>(endpoint, cacheKey, customCacheTtl),
-        })
-        this.processQueue()
-      })
-    }
-
-    return this.makeActualRequest<T>(endpoint, cacheKey, customCacheTtl)
-  }
+    throw new N2YOError(`API error: ${data.error}`);
+  }
+
+  if (!response.ok) {
+    if (response.status === 429) {
+      throw new RateLimitError();
+    }
+    throw new N2YOError(
+      `API request failed: ${response.status} ${response.statusText}`,
+      { cause: data },
+    );
+  }
+
+  if (data === null || typeof data !== 'object') {
+    throw new N2YOError(
+      `Invalid API response: Expected JSON object, got ${data === null ? 'null' : typeof data}`,
+    );
+  }
+
+  // Cache the successful response
+  this.setCachedResponse(cacheKey, data, customCacheTtl);
+
+  return data as T;
+}
+
+  
 
   /**
    * Make the actual HTTP request
@@ -412,7 +432,6 @@
       }
       throw error
     }
->>>>>>> 6f35ada6
   }
 
   /**
